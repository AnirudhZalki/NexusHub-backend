// smartbvb-backend/routes/auth.js
const express = require('express');
const router = express.Router();
const bcrypt = require('bcryptjs');
const jwt = require('jsonwebtoken');
const User = require('../models/User'); // Path to your User model
const auth = require('../middleware/auth'); // For the /auth/me route and profile update

// @route   POST /api/auth/signup
// @desc    Register a new user
// @access  Public
router.post('/signup', async (req, res, next) => {
    const { name, email, password, course, college } = req.body;

    // Basic validation
    if (!name || !email || !password || !course || !college) {
        return res.status(400).json({ message: 'Please enter all fields.' });
    }

    try {
        let user = await User.findOne({ email });
        if (user) {
            return res.status(400).json({ message: 'User already exists.' });
        }

        user = new User({
            name,
            email,
<<<<<<< HEAD
            password,
=======
            password, // Password will be hashed by a pre-save hook in User model
>>>>>>> 760bb6eb
            course,
            college
        });

<<<<<<< HEAD
        // Hash password
        const salt = await bcrypt.genSalt(10);
        user.password = await bcrypt.hash(password, salt);

=======
        // The password hashing logic is usually in the User model's pre('save') hook.
        // It's good practice to keep it there. Ensure your User.js has this.
>>>>>>> 760bb6eb
        await user.save();

        // Create JWT
        const payload = {
            user: {
                id: user.id // Mongoose creates .id from _id
            }
        };

        // Get JWT Secret from environment variables
        const jwtSecret = process.env.JWT_SECRET;
        if (!jwtSecret) {
            console.error('JWT_SECRET not defined in environment variables!');
            return res.status(500).json({ message: 'Server configuration error.' });
        }

        jwt.sign(
            payload,
            jwtSecret,
            { expiresIn: '1h' }, // Token expires in 1 hour
            (err, token) => {
                if (err) throw err;
<<<<<<< HEAD
                res.status(201).json({ message: 'User registered successfully', token });
=======
                // For signup, we just confirm registration. Login is a separate step.
                res.status(201).json({ message: 'User registered successfully. Please login to continue.', token });
>>>>>>> 760bb6eb
            }
        );

    } catch (error) {
        console.error('Error in signup route:', error.message);
        next(error); // Pass error to global error handler
    }
});

// @route   POST /api/auth/login
// @desc    Authenticate user & get token
// @access  Public
router.post('/login', async (req, res, next) => {
    const { email, password, college } = req.body;

    // Basic validation
    if (!email || !password || !college) {
        return res.status(400).json({ message: 'Please enter all fields.' });
    }

    try {
<<<<<<< HEAD
        let user = await User.findOne({ email });
        if (!user) {
=======
        console.log(`Login attempt for email: ${email}, college: ${college}`);
        let user = await User.findOne({ email });

        if (!user) {
            console.log(`Login failed: User not found for email: ${email}`);
>>>>>>> 760bb6eb
            return res.status(400).json({ message: 'Invalid Credentials.' });
        }
        console.log(`User found for email: ${email}. Hashed password in DB: ${user.password.substring(0, 10)}...`);


        // Check password
        const isMatch = await bcrypt.compare(password, user.password);
<<<<<<< HEAD
        if (!isMatch) {
            return res.status(400).json({ message: 'Invalid Credentials.' });
        }

        // Check college (optional, depending on your app's logic)
        if (user.college !== college) {
            return res.status(400).json({ message: 'Invalid college selected for this user.' });
=======
        
        if (!isMatch) {
            console.log(`Login failed: Password mismatch for email: ${email}`);
            // If bcrypt.compare fails, it means the provided password doesn't match the hashed one.
            // This is the most likely source of "Invalid Credentials" for new users.
            return res.status(400).json({ message: 'Invalid Credentials.' });
>>>>>>> 760bb6eb
        }
        console.log(`Login successful: Password matched for email: ${email}`);


<<<<<<< HEAD
=======
        // Check college (optional, depending on your app's logic)
        if (user.college !== college) {
            console.log(`Login failed: College mismatch for user ${email}. Provided: ${college}, DB: ${user.college}`);
            return res.status(400).json({ message: 'Invalid college selected for this user.' });
        }

>>>>>>> 760bb6eb
        // Create JWT
        const payload = {
            user: {
                id: user.id
            }
        };

        const jwtSecret = process.env.JWT_SECRET;
        if (!jwtSecret) {
            console.error('JWT_SECRET not defined in environment variables!');
            return res.status(500).json({ message: 'Server configuration error.' });
        }

        jwt.sign(
            payload,
            jwtSecret,
            { expiresIn: '1h' },
            (err, token) => {
                if (err) throw err;
                // Return user object with token, excluding password
                res.status(200).json({
                    message: 'Logged in successfully!',
                    token,
                    user: {
                        _id: user._id,
                        name: user.name,
                        email: user.email,
                        course: user.course,
                        college: user.college,
                        postCount: user.postCount,
                        followersCount: user.followersCount
                        // Add other user fields you want to expose to the frontend
                    }
                });
            }
        );

    } catch (error) {
        console.error('Error in login route:', error.message);
        next(error);
    }
});

// @route   GET /api/auth/me
// @desc    Get logged in user data
// @access  Private (requires token)
router.get('/me', auth, async (req, res, next) => {
    try {
        // req.user.id comes from the auth middleware
        const user = await User.findById(req.user.id).select('-password'); // Exclude password from response
        if (!user) {
            return res.status(404).json({ message: 'User not found.' });
        }
        res.status(200).json({ user });
    } catch (error) {
        console.error('Error in /auth/me route:', error.message);
        if (error.kind === 'ObjectId') {
            return res.status(400).json({ message: 'Invalid User ID.' });
        }
        res.status(500).json({ message: 'Server Error.' });
    }
});

// @route   PUT /api/auth/profile
// @desc    Update user profile (name, course, college)
// @access  Private (requires token)
router.put('/profile', auth, async (req, res, next) => {
    const { name, course, college } = req.body;

    try {
        let user = await User.findById(req.user.id);

        if (!user) {
            return res.status(404).json({ message: 'User not found.' });
        }

        // Update fields if provided
        if (name) user.name = name;
        if (course) user.course = course;
        if (college) user.college = college;

<<<<<<< HEAD
        await user.save();
=======
        await user.save(); // Save the updated user document
>>>>>>> 760bb6eb

        // Return updated user data (excluding password)
        res.status(200).json({
            message: 'Profile updated successfully!',
            user: {
                _id: user._id,
                name: user.name,
                email: user.email,
                course: user.course,
                college: user.college,
                postCount: user.postCount,
                followersCount: user.followersCount
            }
        });

    } catch (error) {
        console.error('Error updating user profile:', error.message);
        next(error); // Pass error to global error handler
    }
});

module.exports = router;<|MERGE_RESOLUTION|>--- conflicted
+++ resolved
@@ -26,24 +26,14 @@
         user = new User({
             name,
             email,
-<<<<<<< HEAD
-            password,
-=======
             password, // Password will be hashed by a pre-save hook in User model
->>>>>>> 760bb6eb
             course,
             college
         });
 
-<<<<<<< HEAD
-        // Hash password
-        const salt = await bcrypt.genSalt(10);
-        user.password = await bcrypt.hash(password, salt);
-
-=======
         // The password hashing logic is usually in the User model's pre('save') hook.
         // It's good practice to keep it there. Ensure your User.js has this.
->>>>>>> 760bb6eb
+        // If your User.js doesn't have it, you'll need to add it, otherwise passwords won't be hashed.
         await user.save();
 
         // Create JWT
@@ -66,12 +56,8 @@
             { expiresIn: '1h' }, // Token expires in 1 hour
             (err, token) => {
                 if (err) throw err;
-<<<<<<< HEAD
-                res.status(201).json({ message: 'User registered successfully', token });
-=======
                 // For signup, we just confirm registration. Login is a separate step.
                 res.status(201).json({ message: 'User registered successfully. Please login to continue.', token });
->>>>>>> 760bb6eb
             }
         );
 
@@ -93,16 +79,11 @@
     }
 
     try {
-<<<<<<< HEAD
-        let user = await User.findOne({ email });
-        if (!user) {
-=======
         console.log(`Login attempt for email: ${email}, college: ${college}`);
         let user = await User.findOne({ email });
 
         if (!user) {
             console.log(`Login failed: User not found for email: ${email}`);
->>>>>>> 760bb6eb
             return res.status(400).json({ message: 'Invalid Credentials.' });
         }
         console.log(`User found for email: ${email}. Hashed password in DB: ${user.password.substring(0, 10)}...`);
@@ -110,35 +91,22 @@
 
         // Check password
         const isMatch = await bcrypt.compare(password, user.password);
-<<<<<<< HEAD
-        if (!isMatch) {
-            return res.status(400).json({ message: 'Invalid Credentials.' });
-        }
-
-        // Check college (optional, depending on your app's logic)
-        if (user.college !== college) {
-            return res.status(400).json({ message: 'Invalid college selected for this user.' });
-=======
         
         if (!isMatch) {
             console.log(`Login failed: Password mismatch for email: ${email}`);
             // If bcrypt.compare fails, it means the provided password doesn't match the hashed one.
             // This is the most likely source of "Invalid Credentials" for new users.
             return res.status(400).json({ message: 'Invalid Credentials.' });
->>>>>>> 760bb6eb
         }
         console.log(`Login successful: Password matched for email: ${email}`);
 
 
-<<<<<<< HEAD
-=======
         // Check college (optional, depending on your app's logic)
         if (user.college !== college) {
             console.log(`Login failed: College mismatch for user ${email}. Provided: ${college}, DB: ${user.college}`);
             return res.status(400).json({ message: 'Invalid college selected for this user.' });
         }
 
->>>>>>> 760bb6eb
         // Create JWT
         const payload = {
             user: {
@@ -220,11 +188,7 @@
         if (course) user.course = course;
         if (college) user.college = college;
 
-<<<<<<< HEAD
-        await user.save();
-=======
         await user.save(); // Save the updated user document
->>>>>>> 760bb6eb
 
         // Return updated user data (excluding password)
         res.status(200).json({
